#
# Copyright (c) 2023 Airbyte, Inc., all rights reserved.
#

import functools
import json
import logging
import re
from collections import Counter, defaultdict
from functools import reduce
from logging import Logger
from os.path import splitext
from typing import Any, Dict, List, Mapping, MutableMapping, Optional, Set, Tuple
from xmlrpc.client import Boolean

import dpath.util
import jsonschema
import pytest
from airbyte_protocol.models import (
    AirbyteRecordMessage,
    AirbyteStream,
    AirbyteTraceMessage,
    ConfiguredAirbyteCatalog,
    ConfiguredAirbyteStream,
    ConnectorSpecification,
    Status,
    SyncMode,
    TraceType,
    Type,
)
from connector_acceptance_test.base import BaseTest
from connector_acceptance_test.config import (
    AllowedHostsConfiguration,
    BasicReadTestConfig,
    Config,
    ConnectionTestConfig,
    ConnectorAttributesConfig,
    DiscoveryTestConfig,
    EmptyStreamConfiguration,
    ExpectedRecordsConfig,
    IgnoredFieldsConfiguration,
    NoPrimaryKeyConfiguration,
    SpecTestConfig,
    UnsupportedFileTypeConfig,
)
from connector_acceptance_test.utils import ConnectorRunner, SecretDict, delete_fields, filter_output, make_hashable, verify_records_schema
from connector_acceptance_test.utils.backward_compatibility import CatalogDiffChecker, SpecDiffChecker, validate_previous_configs
from connector_acceptance_test.utils.common import (
    build_configured_catalog_from_custom_catalog,
    build_configured_catalog_from_discovered_catalog_and_empty_streams,
    find_all_values_for_key_in_schema,
    find_keyword_schema,
)
from connector_acceptance_test.utils.compare import diff_dicts
from connector_acceptance_test.utils.json_schema_helper import (
    JsonSchemaHelper,
    flatten_tuples,
    get_expected_schema_structure,
    get_object_structure,
    get_paths_in_connector_config,
)
from connector_acceptance_test.utils.timeouts import FIVE_MINUTES, ONE_MINUTE, TEN_MINUTES

pytestmark = [
    pytest.mark.anyio,
]


@pytest.fixture(name="connector_spec_dict")
def connector_spec_dict_fixture(actual_connector_spec):
    return json.loads(actual_connector_spec.json())


@pytest.fixture(name="secret_property_names")
def secret_property_names_fixture():
    return (
        "client_token",
        "access_token",
        "api_token",
        "token",
        "secret",
        "client_secret",
        "password",
        "key",
        "service_account_info",
        "service_account",
        "tenant_id",
        "certificate",
        "jwt",
        "credentials",
        "app_id",
        "appid",
        "refresh_token",
    )


DATE_PATTERN = "^[0-9]{2}-[0-9]{2}-[0-9]{4}$"
DATETIME_PATTERN = "^[0-9]{4}-[0-9]{2}-[0-9]{2}(T[0-9]{2}:[0-9]{2}:[0-9]{2})?$"


# Running tests in parallel can sometime delay the execution of the tests if downstream services are not able to handle the load.
# This is why we set a timeout on tests that call command that should return quickly, like spec
@pytest.mark.default_timeout(ONE_MINUTE)
class TestSpec(BaseTest):
    @pytest.fixture(name="skip_backward_compatibility_tests")
    async def skip_backward_compatibility_tests_fixture(
        self,
        inputs: SpecTestConfig,
        previous_connector_docker_runner: ConnectorRunner,
        previous_connector_spec: ConnectorSpecification,
        actual_connector_spec: ConnectorSpecification,
    ) -> bool:
        if actual_connector_spec == previous_connector_spec:
            pytest.skip("The previous and actual specifications are identical.")

        if previous_connector_docker_runner is None:
            pytest.skip("The previous connector image could not be retrieved.")

        # Get the real connector version in case 'latest' is used in the config:
        previous_connector_version = await previous_connector_docker_runner.get_container_label("io.airbyte.version")

        if previous_connector_version == inputs.backward_compatibility_tests_config.disable_for_version:
            pytest.skip(f"Backward compatibility tests are disabled for version {previous_connector_version}.")
        return False

    @pytest.fixture(name="skip_oauth_default_method_test")
    def skip_oauth_default_method_test_fixture(self, inputs: SpecTestConfig):
        if inputs.auth_default_method and not inputs.auth_default_method.oauth:
            pytest.skip(f"Skipping OAuth is default method test: {inputs.auth_default_method.bypass_reason}")
        return False

    def test_config_match_spec(self, actual_connector_spec: ConnectorSpecification, connector_config: SecretDict):
        """Check that config matches the actual schema from the spec call"""
        # Getting rid of technical variables that start with an underscore
        config = {key: value for key, value in connector_config.data.items() if not key.startswith("_")}
        try:
            jsonschema.validate(instance=config, schema=actual_connector_spec.connectionSpecification)
        except jsonschema.exceptions.ValidationError as err:
            pytest.fail(f"Config invalid: {err}")
        except jsonschema.exceptions.SchemaError as err:
            pytest.fail(f"Spec is invalid: {err}")

    def test_match_expected(self, connector_spec: ConnectorSpecification, actual_connector_spec: ConnectorSpecification):
        """Check that spec call returns a spec equals to expected one"""
        if connector_spec:
            assert actual_connector_spec == connector_spec, "Spec should be equal to the one in spec.yaml or spec.json file"
        else:
            pytest.skip("The spec.yaml or spec.json does not exist. Hence, comparison with the actual one can't be performed")

    def test_enum_usage(self, actual_connector_spec: ConnectorSpecification):
        """Check that enum lists in specs contain distinct values."""
        docs_url = "https://docs.airbyte.io/connector-development/connector-specification-reference"
        docs_msg = f"See specification reference at {docs_url}."

        schema_helper = JsonSchemaHelper(actual_connector_spec.connectionSpecification)
        enum_paths = schema_helper.find_nodes(keys=["enum"])

        for path in enum_paths:
            enum_list = schema_helper.get_node(path)
            assert len(set(enum_list)) == len(
                enum_list
            ), f"Enum lists should not contain duplicate values. Misconfigured enum array: {enum_list}. {docs_msg}"

    def test_oneof_usage(self, actual_connector_spec: ConnectorSpecification):
        """Check that if spec contains oneOf it follows the rules according to reference
        https://docs.airbyte.io/connector-development/connector-specification-reference
        """
        docs_url = "https://docs.airbyte.io/connector-development/connector-specification-reference"
        docs_msg = f"See specification reference at {docs_url}."

        schema_helper = JsonSchemaHelper(actual_connector_spec.connectionSpecification)
        variant_paths = schema_helper.find_nodes(keys=["oneOf", "anyOf"])

        for variant_path in variant_paths:
            top_level_obj = schema_helper.get_node(variant_path[:-1])
            assert (
                top_level_obj.get("type") == "object"
            ), f"The top-level definition in a `oneOf` block should have type: object. misconfigured object: {top_level_obj}. {docs_msg}"

            variants = schema_helper.get_node(variant_path)
            for variant in variants:
                assert "properties" in variant, f"Each item in the oneOf array should be a property with type object. {docs_msg}"

            oneof_path = ".".join(map(str, variant_path))
            variant_props = [set(v["properties"].keys()) for v in variants]
            common_props = set.intersection(*variant_props)
            assert common_props, f"There should be at least one common property for {oneof_path} subobjects. {docs_msg}"

            const_common_props = set()
            for common_prop in common_props:
                if all(["const" in variant["properties"][common_prop] for variant in variants]):
                    const_common_props.add(common_prop)
            assert (
                len(const_common_props) == 1
            ), f"There should be exactly one common property with 'const' keyword for {oneof_path} subobjects. {docs_msg}"

            const_common_prop = const_common_props.pop()
            for n, variant in enumerate(variants):
                prop_obj = variant["properties"][const_common_prop]
                assert (
                    "default" not in prop_obj or prop_obj["default"] == prop_obj["const"]
                ), f"'default' needs to be identical to const in common property {oneof_path}[{n}].{const_common_prop}. It's recommended to just use `const`. {docs_msg}"
                assert "enum" not in prop_obj or (
                    len(prop_obj["enum"]) == 1 and prop_obj["enum"][0] == prop_obj["const"]
                ), f"'enum' needs to be an array with a single item identical to const in common property {oneof_path}[{n}].{const_common_prop}. It's recommended to just use `const`. {docs_msg}"

    def test_required(self):
        """Check that connector will fail if any required field is missing"""

    def test_optional(self):
        """Check that connector can work without any optional field"""

    def test_has_secret(self):
        """Check that spec has a secret. Not sure if this should be always the case"""

    def test_secret_never_in_the_output(self):
        """This test should be injected into any docker command it needs to know current config and spec"""

    @staticmethod
    def _is_spec_property_name_secret(path: str, secret_property_names) -> Tuple[Optional[str], bool]:
        """
        Given a path to a type field, extract a field name and decide whether it is a name of secret or not
        based on a provided list of secret names.
        Split the path by `/`, drop the last item and make list reversed.
        Then iterate over it and find the first item that's not a reserved keyword or an index.
        Example:
        properties/credentials/oneOf/1/properties/api_key/type -> [api_key, properties, 1, oneOf, credentials, properties] -> api_key
        """
        reserved_keywords = ("anyOf", "oneOf", "allOf", "not", "properties", "items", "type", "prefixItems")
        for part in reversed(path.split("/")[:-1]):
            if part.isdigit() or part in reserved_keywords:
                continue
            return part, part.lower() in secret_property_names
        return None, False

    @staticmethod
    def _property_can_store_secret(prop: dict) -> bool:
        """
        Some fields can not hold a secret by design, others can.
        Null type as well as boolean can not hold a secret value.
        A string, a number or an integer type can always store secrets.
        Secret objects and arrays can not be rendered correctly in the UI:
        A field with a constant value can not hold a secret as well.
        """
        unsecure_types = {"string", "integer", "number"}
        type_ = prop["type"]
        is_property_constant_value = bool(prop.get("const"))
        can_store_secret = any(
            [
                isinstance(type_, str) and type_ in unsecure_types,
                isinstance(type_, list) and (set(type_) & unsecure_types),
            ]
        )
        if not can_store_secret:
            return False
        # if a property can store a secret, additional check should be done if it's a constant value
        return not is_property_constant_value

    def test_secret_is_properly_marked(self, connector_spec_dict: dict, detailed_logger, secret_property_names):
        """
        Each field has a type, therefore we can make a flat list of fields from the returned specification.
        Iterate over the list, check if a field name is a secret name, can potentially hold a secret value
        and make sure it is marked as `airbyte_secret`.
        """
        secrets_exposed = []
        non_secrets_hidden = []
        spec_properties = connector_spec_dict["connectionSpecification"]["properties"]
        for type_path, type_value in dpath.util.search(spec_properties, "**/type", yielded=True):
            _, is_property_name_secret = self._is_spec_property_name_secret(type_path, secret_property_names)
            if not is_property_name_secret:
                continue
            absolute_path = f"/{type_path}"
            property_path, _ = absolute_path.rsplit(sep="/", maxsplit=1)
            property_definition = dpath.util.get(spec_properties, property_path)
            marked_as_secret = property_definition.get("airbyte_secret", False)
            possibly_a_secret = self._property_can_store_secret(property_definition)
            if marked_as_secret and not possibly_a_secret:
                non_secrets_hidden.append(property_path)
            if not marked_as_secret and possibly_a_secret:
                secrets_exposed.append(property_path)

        if non_secrets_hidden:
            properties = "\n".join(non_secrets_hidden)
            pytest.fail(
                f"""Some properties are marked with `airbyte_secret` although they probably should not be.
                Please double check them. If they're okay, please fix this test.
                {properties}"""
            )
        if secrets_exposed:
            properties = "\n".join(secrets_exposed)
            pytest.fail(
                f"""The following properties should be marked with `airbyte_secret!`
                    {properties}"""
            )

    def _fail_on_errors(self, errors: List[str]):
        if len(errors) > 0:
            pytest.fail("\n".join(errors))

    def test_property_type_is_not_array(self, actual_connector_spec: ConnectorSpecification):
        """
        Each field has one or multiple types, but the UI only supports a single type and optionally "null" as a second type.
        """
        errors = []
        for type_path, type_value in dpath.util.search(actual_connector_spec.connectionSpecification, "**/properties/*/type", yielded=True):
            if isinstance(type_value, List):
                number_of_types = len(type_value)
                if number_of_types != 2 and number_of_types != 1:
                    errors.append(
                        f"{type_path} is not either a simple type or an array of a simple type plus null: {type_value} (for example: type: [string, null])"
                    )
                if number_of_types == 2 and type_value[1] != "null":
                    errors.append(
                        f"Second type of {type_path} is not null: {type_value}. Type can either be a simple type or an array of a simple type plus null (for example: type: [string, null])"
                    )
        self._fail_on_errors(errors)

    def test_object_not_empty(self, actual_connector_spec: ConnectorSpecification):
        """
        Each object field needs to have at least one property as the UI won't be able to show them otherwise.
        If the whole spec is empty, it's allowed to have a single empty object at the top level
        """
        schema_helper = JsonSchemaHelper(actual_connector_spec.connectionSpecification)
        errors = []
        for type_path, type_value in dpath.util.search(actual_connector_spec.connectionSpecification, "**/type", yielded=True):
            if type_path == "type":
                # allow empty root object
                continue
            if type_value == "object":
                property = schema_helper.get_parent(type_path)
                if "oneOf" not in property and ("properties" not in property or len(property["properties"]) == 0):
                    errors.append(
                        f"{type_path} is an empty object which will not be represented correctly in the UI. Either remove or add specific properties"
                    )
        self._fail_on_errors(errors)

    def test_array_type(self, actual_connector_spec: ConnectorSpecification):
        """
        Each array has one or multiple types for its items, but the UI only supports a single type which can either be object, string or an enum
        """
        schema_helper = JsonSchemaHelper(actual_connector_spec.connectionSpecification)
        errors = []
        for type_path, type_type in dpath.util.search(actual_connector_spec.connectionSpecification, "**/type", yielded=True):
            property_definition = schema_helper.get_parent(type_path)
            if type_type != "array":
                # unrelated "items", not an array definition
                continue
            items_value = property_definition.get("items", None)
            if items_value is None:
                continue
            elif isinstance(items_value, List):
                errors.append(f"{type_path} is not just a single item type: {items_value}")
            elif items_value.get("type") not in ["object", "string", "number", "integer"] and "enum" not in items_value:
                errors.append(f"Items of {type_path} has to be either object or string or define an enum")
        self._fail_on_errors(errors)

    def test_forbidden_complex_types(self, actual_connector_spec: ConnectorSpecification):
        """
        not, anyOf, patternProperties, prefixItems, allOf, if, then, else, dependentSchemas and dependentRequired are not allowed
        """
        forbidden_keys = [
            "not",
            "anyOf",
            "patternProperties",
            "prefixItems",
            "allOf",
            "if",
            "then",
            "else",
            "dependentSchemas",
            "dependentRequired",
        ]
        found_keys = set()
        for forbidden_key in forbidden_keys:
            for path, value in dpath.util.search(actual_connector_spec.connectionSpecification, f"**/{forbidden_key}", yielded=True):
                found_keys.add(path)

        for forbidden_key in forbidden_keys:
            # remove forbidden keys if they are used as properties directly
            for path, _value in dpath.util.search(
                actual_connector_spec.connectionSpecification, f"**/properties/{forbidden_key}", yielded=True
            ):
                found_keys.remove(path)

        if len(found_keys) > 0:
            key_list = ", ".join(found_keys)
            pytest.fail(f"Found the following disallowed JSON schema features: {key_list}")

    def test_date_pattern(self, actual_connector_spec: ConnectorSpecification, detailed_logger):
        """
        Properties with format date or date-time should always have a pattern defined how the date/date-time should be formatted
        that corresponds with the format the datepicker component is creating.
        """
        schema_helper = JsonSchemaHelper(actual_connector_spec.connectionSpecification)
        for format_path, format in dpath.util.search(actual_connector_spec.connectionSpecification, "**/format", yielded=True):
            if not isinstance(format, str):
                # format is not a format definition here but a property named format
                continue
            property_definition = schema_helper.get_parent(format_path)
            pattern = property_definition.get("pattern")
            if format == "date" and not pattern == DATE_PATTERN:
                detailed_logger.warning(
                    f"{format_path} is defining a date format without the corresponding pattern. Consider setting the pattern to {DATE_PATTERN} to make it easier for users to edit this field in the UI."
                )
            if format == "date-time" and not pattern == DATETIME_PATTERN:
                detailed_logger.warning(
                    f"{format_path} is defining a date-time format without the corresponding pattern Consider setting the pattern to {DATETIME_PATTERN} to make it easier for users to edit this field in the UI."
                )

    def test_date_format(self, actual_connector_spec: ConnectorSpecification, detailed_logger):
        """
        Properties with a pattern that looks like a date should have their format set to date or date-time.
        """
        schema_helper = JsonSchemaHelper(actual_connector_spec.connectionSpecification)
        for pattern_path, pattern in dpath.util.search(actual_connector_spec.connectionSpecification, "**/pattern", yielded=True):
            if not isinstance(pattern, str):
                # pattern is not a pattern definition here but a property named pattern
                continue
            if pattern == DATE_PATTERN or pattern == DATETIME_PATTERN:
                property_definition = schema_helper.get_parent(pattern_path)
                format = property_definition.get("format")
                if not format == "date" and pattern == DATE_PATTERN:
                    detailed_logger.warning(
                        f"{pattern_path} is defining a pattern that looks like a date without setting the format to `date`. Consider specifying the format to make it easier for users to edit this field in the UI."
                    )
                if not format == "date-time" and pattern == DATETIME_PATTERN:
                    detailed_logger.warning(
                        f"{pattern_path} is defining a pattern that looks like a date-time without setting the format to `date-time`. Consider specifying the format to make it easier for users to edit this field in the UI."
                    )

    def test_duplicate_order(self, actual_connector_spec: ConnectorSpecification):
        """
        Custom ordering of field (via the "order" property defined in the field) is not allowed to have duplicates within the same group.
        `{ "a": { "order": 1 }, "b": { "order": 1 } }` is invalid because there are two fields with order 1
        `{ "a": { "order": 1 }, "b": { "order": 1, "group": "x" } }` is valid because the fields with the same order are in different groups
        """
        schema_helper = JsonSchemaHelper(actual_connector_spec.connectionSpecification)
        errors = []
        for properties_path, properties in dpath.util.search(actual_connector_spec.connectionSpecification, "**/properties", yielded=True):
            definition = schema_helper.get_parent(properties_path)
            if definition.get("type") != "object":
                # unrelated "properties", not an actual object definition
                continue
            used_orders: Dict[str, Set[int]] = {}
            for property in properties.values():
                if "order" not in property:
                    continue
                order = property.get("order")
                group = property.get("group", "")
                if group not in used_orders:
                    used_orders[group] = set()
                orders_for_group = used_orders[group]
                if order in orders_for_group:
                    errors.append(f"{properties_path} has duplicate order: {order}")
                orders_for_group.add(order)
        self._fail_on_errors(errors)

    def test_nested_group(self, actual_connector_spec: ConnectorSpecification):
        """
        Groups can only be defined on the top level properties
        `{ "a": { "group": "x" }}` is valid because field "a" is a top level field
        `{ "a": { "oneOf": [{ "type": "object", "properties": { "b": { "group": "x" } } }] }}` is invalid because field "b" is nested in a oneOf
        """
        errors = []
        schema_helper = JsonSchemaHelper(actual_connector_spec.connectionSpecification)
        for result in dpath.util.search(actual_connector_spec.connectionSpecification, "/properties/**/group", yielded=True):
            group_path = result[0]
            parent_path = schema_helper.get_parent_path(group_path)
            is_property_named_group = parent_path.endswith("properties")
            grandparent_path = schema_helper.get_parent_path(parent_path)
            if grandparent_path != "/properties" and not is_property_named_group:
                errors.append(f"Groups can only be defined on top level, is defined at {group_path}")
        self._fail_on_errors(errors)

    def test_display_type(self, actual_connector_spec: ConnectorSpecification):
        """
        The display_type property can only be set on fields which have a oneOf property, and must be either "dropdown" or "radio"
        """
        errors = []
        schema_helper = JsonSchemaHelper(actual_connector_spec.connectionSpecification)
        for result in dpath.util.search(actual_connector_spec.connectionSpecification, "/properties/**/display_type", yielded=True):
            display_type_path = result[0]
            parent_path = schema_helper.get_parent_path(display_type_path)
            is_property_named_display_type = parent_path.endswith("properties")
            if is_property_named_display_type:
                continue
            parent_object = schema_helper.get_parent(display_type_path)
            if "oneOf" not in parent_object:
                errors.append(f"display_type is only allowed on fields which have a oneOf property, but is set on {parent_path}")
            display_type_value = parent_object.get("display_type")
            if display_type_value != "dropdown" and display_type_value != "radio":
                errors.append(
                    f"display_type must be either 'dropdown' or 'radio', but is set to '{display_type_value}' at {display_type_path}"
                )
        self._fail_on_errors(errors)

    def test_defined_refs_exist_in_json_spec_file(self, connector_spec_dict: dict):
        """Checking for the presence of unresolved `$ref`s values within each json spec file"""
        check_result = list(find_all_values_for_key_in_schema(connector_spec_dict, "$ref"))
        assert not check_result, "Found unresolved `$refs` value in spec.json file"

    def test_oauth_flow_parameters(self, actual_connector_spec: ConnectorSpecification):
        """Check if connector has correct oauth flow parameters according to
        https://docs.airbyte.io/connector-development/connector-specification-reference
        """
        advanced_auth = actual_connector_spec.advanced_auth
        if not advanced_auth:
            return
        spec_schema = actual_connector_spec.connectionSpecification
        paths_to_validate = set()
        if advanced_auth.predicate_key:
            paths_to_validate.add("/" + "/".join(advanced_auth.predicate_key))
        oauth_config_specification = advanced_auth.oauth_config_specification
        if oauth_config_specification:
            if oauth_config_specification.oauth_user_input_from_connector_config_specification:
                paths_to_validate.update(
                    get_paths_in_connector_config(
                        oauth_config_specification.oauth_user_input_from_connector_config_specification["properties"]
                    )
                )
            if oauth_config_specification.complete_oauth_output_specification:
                paths_to_validate.update(
                    get_paths_in_connector_config(oauth_config_specification.complete_oauth_output_specification["properties"])
                )
            if oauth_config_specification.complete_oauth_server_output_specification:
                paths_to_validate.update(
                    get_paths_in_connector_config(oauth_config_specification.complete_oauth_server_output_specification["properties"])
                )

        diff = paths_to_validate - set(get_expected_schema_structure(spec_schema))
        assert diff == set(), f"Specified oauth fields are missed from spec schema: {diff}"

    def test_oauth_is_default_method(self, skip_oauth_default_method_test: bool, actual_connector_spec: ConnectorSpecification):
        """
        OAuth is default check.
        If credentials do have oneOf: we check that the OAuth is listed at first.
        If there is no oneOf and Oauth: OAuth is only option to authenticate the source and no check is needed.
        """
        advanced_auth = actual_connector_spec.advanced_auth
        if not advanced_auth:
            pytest.skip("Source does not have OAuth method.")
<<<<<<< HEAD
=======
        if not advanced_auth.predicate_key:
            pytest.skip("Advanced Auth object does not have predicate_key, only one option to authenticate.")
>>>>>>> 9222a2e8

        spec_schema = actual_connector_spec.connectionSpecification
        credentials = advanced_auth.predicate_key[0]
        try:
            one_of_default_method = dpath.util.get(spec_schema, f"/**/{credentials}/oneOf/0")
        except KeyError as e:  # Key Error when oneOf is not in credentials object
            pytest.skip("Credentials object does not have oneOf option.")

        path_in_credentials = "/".join(advanced_auth.predicate_key[1:])
        auth_method_predicate_const = dpath.util.get(one_of_default_method, f"/**/{path_in_credentials}/const")
        assert (
            auth_method_predicate_const == advanced_auth.predicate_value
        ), f"Oauth method should be a default option. Current default method is {auth_method_predicate_const}."

    @pytest.mark.default_timeout(ONE_MINUTE)
    @pytest.mark.backward_compatibility
    def test_backward_compatibility(
        self,
        skip_backward_compatibility_tests: bool,
        actual_connector_spec: ConnectorSpecification,
        previous_connector_spec: ConnectorSpecification,
        number_of_configs_to_generate: int = 100,
    ):
        """Check if the current spec is backward_compatible with the previous one"""
        assert isinstance(actual_connector_spec, ConnectorSpecification) and isinstance(previous_connector_spec, ConnectorSpecification)
        checker = SpecDiffChecker(previous=previous_connector_spec.dict(), current=actual_connector_spec.dict())
        checker.assert_is_backward_compatible()
        validate_previous_configs(previous_connector_spec, actual_connector_spec, number_of_configs_to_generate)

    def test_additional_properties_is_true(self, actual_connector_spec: ConnectorSpecification):
        """Check that value of the "additionalProperties" field is always true.
        A spec declaring "additionalProperties": false introduces the risk of accidental breaking changes.
        Specifically, when removing a property from the spec, existing connector configs will no longer be valid.
        False value introduces the risk of accidental breaking changes.
        Read https://github.com/airbytehq/airbyte/issues/14196 for more details"""
        additional_properties_values = find_all_values_for_key_in_schema(
            actual_connector_spec.connectionSpecification, "additionalProperties"
        )
        if additional_properties_values:
            assert all(
                [additional_properties_value is True for additional_properties_value in additional_properties_values]
            ), "When set, additionalProperties field value must be true for backward compatibility."

    # This test should not be part of TestSpec because it's testing the connector's docker image content, not the spec itself
    # But it's cumbersome to declare a separate, non configurable, test class
    # See https://github.com/airbytehq/airbyte/issues/15551
    async def test_image_labels(self, docker_runner: ConnectorRunner, connector_metadata: dict):
        """Check that connector's docker image has required labels"""
        assert (
            await docker_runner.get_container_label("io.airbyte.name") == connector_metadata["data"]["dockerRepository"]
        ), "io.airbyte.name must be equal to dockerRepository in metadata.yaml"
        assert (
            await docker_runner.get_container_label("io.airbyte.version") == connector_metadata["data"]["dockerImageTag"]
        ), "io.airbyte.version must be equal to dockerImageTag in metadata.yaml"

    # This test should not be part of TestSpec because it's testing the connector's docker image content, not the spec itself
    # But it's cumbersome to declare a separate, non configurable, test class
    # See https://github.com/airbytehq/airbyte/issues/15551
    async def test_image_environment_variables(self, docker_runner: ConnectorRunner):
        """Check that connector's docker image has required envs"""
        assert await docker_runner.get_container_env_variable_value("AIRBYTE_ENTRYPOINT"), "AIRBYTE_ENTRYPOINT must be set in dockerfile"
        assert await docker_runner.get_container_env_variable_value("AIRBYTE_ENTRYPOINT") == await docker_runner.get_container_entrypoint()


@pytest.mark.default_timeout(ONE_MINUTE)
class TestConnection(BaseTest):
    async def test_check(self, connector_config, inputs: ConnectionTestConfig, docker_runner: ConnectorRunner):
        if inputs.status == ConnectionTestConfig.Status.Succeed:
            output = await docker_runner.call_check(config=connector_config)
            con_messages = filter_output(output, Type.CONNECTION_STATUS)

            assert len(con_messages) == 1, "Connection status message should be emitted exactly once"
            assert con_messages[0].connectionStatus.status == Status.SUCCEEDED
        elif inputs.status == ConnectionTestConfig.Status.Failed:
            output = await docker_runner.call_check(config=connector_config)
            con_messages = filter_output(output, Type.CONNECTION_STATUS)

            assert len(con_messages) == 1, "Connection status message should be emitted exactly once"
            assert con_messages[0].connectionStatus.status == Status.FAILED
        elif inputs.status == ConnectionTestConfig.Status.Exception:
            output = await docker_runner.call_check(config=connector_config, raise_container_error=False)
            trace_messages = filter_output(output, Type.TRACE)
            assert len(trace_messages) == 1, "A trace message should be emitted in case of unexpected errors"
            trace = trace_messages[0].trace
            assert isinstance(trace, AirbyteTraceMessage)
            assert trace.error is not None
            assert trace.error.message is not None


# Running tests in parallel can sometime delay the execution of the tests if downstream services are not able to handle the load.
# This is why we set a timeout on tests that call command that should return quickly, like discover
@pytest.mark.default_timeout(FIVE_MINUTES)
class TestDiscovery(BaseTest):
    VALID_TYPES = {"null", "string", "number", "integer", "boolean", "object", "array"}
    VALID_AIRBYTE_TYPES = {"timestamp_with_timezone", "timestamp_without_timezone", "integer"}
    VALID_FORMATS = {"date-time", "date"}
    VALID_TYPE_FORMAT_COMBINATIONS = [
        ({"string"}, "date"),
        ({"string"}, "date-time"),
        ({"string", "null"}, "date"),
        ({"string", "null"}, "date-time"),
    ]
    VALID_TYPE_AIRBYTE_TYPE_COMBINATIONS = [
        ({"string"}, "timestamp_with_timezone"),
        ({"string"}, "timestamp_without_timezone"),
        ({"string", "null"}, "timestamp_with_timezone"),
        ({"integer"}, "integer"),
        ({"integer", "null"}, "integer"),
        ({"number"}, "integer"),
        ({"number", "null"}, "integer"),
    ]

    @pytest.fixture()
    async def skip_backward_compatibility_tests_for_version(
        self, inputs: DiscoveryTestConfig, previous_connector_docker_runner: ConnectorRunner
    ):
        # Get the real connector version in case 'latest' is used in the config:
        previous_connector_version = await previous_connector_docker_runner.get_container_label("io.airbyte.version")
        if previous_connector_version == inputs.backward_compatibility_tests_config.disable_for_version:
            pytest.skip(f"Backward compatibility tests are disabled for version {previous_connector_version}.")
        return False

    @pytest.fixture(name="skip_backward_compatibility_tests")
    async def skip_backward_compatibility_tests_fixture(
        self,
        # Even if unused, this fixture is required to make sure that the skip_backward_compatibility_tests_for_version fixture is called.
        skip_backward_compatibility_tests_for_version: bool,
        previous_connector_docker_runner: ConnectorRunner,
        discovered_catalog: MutableMapping[str, AirbyteStream],
        previous_discovered_catalog: MutableMapping[str, AirbyteStream],
    ) -> bool:
        if discovered_catalog == previous_discovered_catalog:
            pytest.skip("The previous and actual discovered catalogs are identical.")

        if previous_connector_docker_runner is None:
            pytest.skip("The previous connector image could not be retrieved.")

        return False

    async def test_discover(self, connector_config, docker_runner: ConnectorRunner):
        """Verify that discover produce correct schema."""
        output = await docker_runner.call_discover(config=connector_config)
        catalog_messages = filter_output(output, Type.CATALOG)
        duplicated_stream_names = self.duplicated_stream_names(catalog_messages[0].catalog.streams)

        assert len(catalog_messages) == 1, "Catalog message should be emitted exactly once"
        assert catalog_messages[0].catalog, "Message should have catalog"
        assert catalog_messages[0].catalog.streams, "Catalog should contain streams"
        assert len(duplicated_stream_names) == 0, f"Catalog should have uniquely named streams, duplicates are: {duplicated_stream_names}"

    def duplicated_stream_names(self, streams) -> List[str]:
        """Counts number of times a stream appears in the catalog"""
        name_counts = dict()
        for stream in streams:
            count = name_counts.get(stream.name, 0)
            name_counts[stream.name] = count + 1
        return [k for k, v in name_counts.items() if v > 1]

    def test_streams_have_valid_json_schemas(self, discovered_catalog: Mapping[str, Any]):
        """Check if all stream schemas are valid json schemas."""
        for stream_name, stream in discovered_catalog.items():
            jsonschema.Draft7Validator.check_schema(stream.json_schema)

    def test_defined_cursors_exist_in_schema(self, discovered_catalog: Mapping[str, Any]):
        """Check if all of the source defined cursor fields are exists on stream's json schema."""
        for stream_name, stream in discovered_catalog.items():
            if not stream.default_cursor_field:
                continue
            schema = stream.json_schema
            assert "properties" in schema, f"Top level item should have an 'object' type for {stream_name} stream schema"
            cursor_path = "/properties/".join(stream.default_cursor_field)
            cursor_field_location = dpath.util.search(schema["properties"], cursor_path)
            assert cursor_field_location, (
                f"Some of defined cursor fields {stream.default_cursor_field} are not specified in discover schema "
                f"properties for {stream_name} stream"
            )

    def test_defined_refs_exist_in_schema(self, discovered_catalog: Mapping[str, Any]):
        """Check the presence of unresolved `$ref`s values within each json schema."""
        schemas_errors = []
        for stream_name, stream in discovered_catalog.items():
            check_result = list(find_all_values_for_key_in_schema(stream.json_schema, "$ref"))
            if check_result:
                schemas_errors.append({stream_name: check_result})

        assert not schemas_errors, f"Found unresolved `$refs` values for selected streams: {tuple(schemas_errors)}."

    @pytest.mark.parametrize("keyword", ["allOf", "not"])
    def test_defined_keyword_exist_in_schema(self, keyword, discovered_catalog):
        """Checking for the presence of not allowed keywords within each json schema"""
        schemas_errors = []
        for stream_name, stream in discovered_catalog.items():
            check_result = find_keyword_schema(stream.json_schema, key=keyword)
            if check_result:
                schemas_errors.append(stream_name)

        assert not schemas_errors, f"Found not allowed `{keyword}` keyword for selected streams: {schemas_errors}."

    def test_primary_keys_exist_in_schema(self, discovered_catalog: Mapping[str, Any]):
        """Check that all primary keys are present in catalog."""
        for stream_name, stream in discovered_catalog.items():
            for pk in stream.source_defined_primary_key or []:
                schema = stream.json_schema
                pk_path = "/properties/".join(pk)
                pk_field_location = dpath.util.search(schema["properties"], pk_path)
                assert pk_field_location, f"One of the PKs ({pk}) is not specified in discover schema for {stream_name} stream"

    def test_streams_has_sync_modes(self, discovered_catalog: Mapping[str, Any]):
        """Checking that the supported_sync_modes is a not empty field in streams of the catalog."""
        for _, stream in discovered_catalog.items():
            assert stream.supported_sync_modes is not None, f"The stream {stream.name} is missing supported_sync_modes field declaration."
            assert len(stream.supported_sync_modes) > 0, f"supported_sync_modes list on stream {stream.name} should not be empty."

    def test_additional_properties_is_true(self, discovered_catalog: Mapping[str, Any]):
        """Check that value of the "additionalProperties" field is always true.
        A stream schema declaring "additionalProperties": false introduces the risk of accidental breaking changes.
        Specifically, when removing a property from the stream schema, existing connector catalog will no longer be valid.
        False value introduces the risk of accidental breaking changes.
        Read https://github.com/airbytehq/airbyte/issues/14196 for more details"""
        for stream in discovered_catalog.values():
            additional_properties_values = list(find_all_values_for_key_in_schema(stream.json_schema, "additionalProperties"))
            if additional_properties_values:
                assert all(
                    [additional_properties_value is True for additional_properties_value in additional_properties_values]
                ), "When set, additionalProperties field value must be true for backward compatibility."

    @pytest.mark.default_timeout(ONE_MINUTE)
    @pytest.mark.backward_compatibility
    def test_backward_compatibility(
        self,
        skip_backward_compatibility_tests: bool,
        discovered_catalog: MutableMapping[str, AirbyteStream],
        previous_discovered_catalog: MutableMapping[str, AirbyteStream],
    ):
        """Check if the current catalog is backward_compatible with the previous one."""
        assert isinstance(discovered_catalog, MutableMapping) and isinstance(previous_discovered_catalog, MutableMapping)
        checker = CatalogDiffChecker(previous_discovered_catalog, discovered_catalog)
        checker.assert_is_backward_compatible()

    @pytest.mark.skip("This tests currently leads to too much failures. We need to fix the connectors at scale first.")
    def test_catalog_has_supported_data_types(self, discovered_catalog: Mapping[str, Any]):
        """Check that all streams have supported data types, format and airbyte_types.
        Supported data types are listed there: https://docs.airbyte.com/understanding-airbyte/supported-data-types/
        """
        for stream_name, stream_data in discovered_catalog.items():
            schema_helper = JsonSchemaHelper(stream_data.json_schema)

            for type_path, type_value in dpath.util.search(stream_data.json_schema, "**^^type", yielded=True, separator="^^"):
                parent_path = schema_helper.get_parent_path(type_path)
                parent = schema_helper.get_parent(type_path, separator="^^")
                if not isinstance(type_value, list) and not isinstance(type_value, str):
                    # Skip when type is the name of a property.
                    continue
                type_values = set(type_value) if isinstance(type_value, list) else {type_value}

                # Check unsupported type
                has_unsupported_type = any(t not in self.VALID_TYPES for t in type_values)
                if has_unsupported_type:
                    raise AssertionError(f"Found unsupported type ({type_values}) in {stream_name} stream on property {parent_path}")

                # Check unsupported format
                property_format = parent.get("format")
                if property_format and property_format not in self.VALID_FORMATS:
                    raise AssertionError(f"Found unsupported format ({property_format}) in {stream_name} stream on property {parent_path}")

                # Check unsupported airbyte_type and type/airbyte_type combination
                airbyte_type = parent.get("airbyte_type")
                if airbyte_type and airbyte_type not in self.VALID_AIRBYTE_TYPES:
                    raise AssertionError(
                        f"Found unsupported airbyte_type ({airbyte_type}) in {stream_name} stream on property {parent_path}"
                    )
                if airbyte_type:
                    type_airbyte_type_combination = (type_values, airbyte_type)
                    if type_airbyte_type_combination not in self.VALID_TYPE_AIRBYTE_TYPE_COMBINATIONS:
                        raise AssertionError(
                            f"Found unsupported type/airbyte_type combination {type_airbyte_type_combination} in {stream_name} stream on property {parent_path}"
                        )
                # Check unsupported type/format combination
                if property_format:
                    type_format_combination = (type_values, property_format)
                    if type_format_combination not in self.VALID_TYPE_FORMAT_COMBINATIONS:
                        raise AssertionError(
                            f"Found unsupported type/format combination {type_format_combination} in {stream_name} stream on property {parent_path}"
                        )


def primary_keys_for_records(streams, records):
    streams_with_primary_key = [stream for stream in streams if stream.stream.source_defined_primary_key]
    for stream in streams_with_primary_key:
        stream_records = [r for r in records if r.stream == stream.stream.name]
        for stream_record in stream_records:
            pk_values = {}
            for pk_path in stream.stream.source_defined_primary_key:
                pk_value = reduce(lambda data, key: data.get(key) if isinstance(data, dict) else None, pk_path, stream_record.data)
                pk_values[tuple(pk_path)] = pk_value

            yield pk_values, stream_record


@pytest.mark.default_timeout(TEN_MINUTES)
class TestBasicRead(BaseTest):
    @staticmethod
    def _validate_records_structure(records: List[AirbyteRecordMessage], configured_catalog: ConfiguredAirbyteCatalog):
        """
        Check object structure similar to one expected by schema. Sometimes
        just running schema validation is not enough case schema could have
        additionalProperties parameter set to true and no required fields
        therefore any arbitrary object would pass schema validation.
        This method is here to catch those cases by extracting all the paths
        from the object and compare it to paths expected from jsonschema. If
        there no common pathes then raise an alert.

        :param records: List of airbyte record messages gathered from connector instances.
        :param configured_catalog: Testcase parameters parsed from yaml file
        """
        schemas: Dict[str, Set] = {}
        for stream in configured_catalog.streams:
            schemas[stream.stream.name] = set(get_expected_schema_structure(stream.stream.json_schema))

        for record in records:
            schema_pathes = schemas.get(record.stream)
            if not schema_pathes:
                continue
            record_fields = set(get_object_structure(record.data))
            common_fields = set.intersection(record_fields, schema_pathes)

            assert (
                common_fields
            ), f" Record {record} from {record.stream} stream with fields {record_fields} should have some fields mentioned by json schema: {schema_pathes}"

    @staticmethod
    def _validate_schema(records: List[AirbyteRecordMessage], configured_catalog: ConfiguredAirbyteCatalog, fail_on_extra_columns: Boolean):
        """
        Check if data type and structure in records matches the one in json_schema of the stream in catalog
        """
        TestBasicRead._validate_records_structure(records, configured_catalog)
        bar = "-" * 80
        streams_errors = verify_records_schema(records, configured_catalog, fail_on_extra_columns)
        for stream_name, errors in streams_errors.items():
            errors = map(str, errors.values())
            str_errors = f"\n{bar}\n".join(errors)
            logging.error(f"\nThe {stream_name} stream has the following schema errors:\n{str_errors}")

        if streams_errors:
            pytest.fail(f"Please check your json_schema in selected streams {tuple(streams_errors.keys())}.")

    def _validate_empty_streams(self, records, configured_catalog, allowed_empty_streams):
        """
        Only certain streams allowed to be empty
        """
        allowed_empty_stream_names = set([allowed_empty_stream.name for allowed_empty_stream in allowed_empty_streams])
        counter = Counter(record.stream for record in records)

        all_streams = set(stream.stream.name for stream in configured_catalog.streams)
        streams_with_records = set(counter.keys())
        streams_without_records = all_streams - streams_with_records

        streams_without_records = streams_without_records - allowed_empty_stream_names
        assert not streams_without_records, f"All streams should return some records, streams without records: {streams_without_records}"

    def _validate_field_appears_at_least_once_in_stream(self, records: List, schema: Dict):
        """
        Get all possible schema paths, then diff with existing record paths.
        In case of `oneOf` or `anyOf` schema props, compare only choice which is present in records.
        """
        expected_paths = get_expected_schema_structure(schema, annotate_one_of=True)
        expected_paths = set(flatten_tuples(tuple(expected_paths)))

        for record in records:
            record_paths = set(get_object_structure(record))
            paths_to_remove = {path for path in expected_paths if re.sub(r"\([0-9]*\)", "", path) in record_paths}
            for path in paths_to_remove:
                path_parts = re.split(r"\([0-9]*\)", path)
                if len(path_parts) > 1:
                    expected_paths -= {path for path in expected_paths if path_parts[0] in path}
            expected_paths -= paths_to_remove

        return sorted(list(expected_paths))

    def _validate_field_appears_at_least_once(self, records: List[AirbyteRecordMessage], configured_catalog: ConfiguredAirbyteCatalog):
        """
        Validate if each field in a stream has appeared at least once in some record.
        """

        stream_name_to_empty_fields_mapping = {}
        for stream in configured_catalog.streams:
            stream_records = [record.data for record in records if record.stream == stream.stream.name]

            empty_field_paths = self._validate_field_appears_at_least_once_in_stream(
                records=stream_records, schema=stream.stream.json_schema
            )
            if empty_field_paths:
                stream_name_to_empty_fields_mapping[stream.stream.name] = empty_field_paths

        msg = "Following streams has records with fields, that are either null or not present in each output record:\n"
        for stream_name, fields in stream_name_to_empty_fields_mapping.items():
            msg += f"`{stream_name}` stream has `{fields}` empty fields\n"
        assert not stream_name_to_empty_fields_mapping, msg

    def _validate_expected_records(
        self,
        records: List[AirbyteRecordMessage],
        expected_records_by_stream: MutableMapping[str, List[MutableMapping]],
        flags,
        ignored_fields: Optional[Mapping[str, List[IgnoredFieldsConfiguration]]],
        detailed_logger: Logger,
    ):
        """
        We expect some records from stream to match expected_records, partially or fully, in exact or any order.
        """
        actual_by_stream = self.group_by_stream(records)
        for stream_name, expected in expected_records_by_stream.items():
            actual = actual_by_stream.get(stream_name, [])
            detailed_logger.info(f"Actual records for stream {stream_name}:")
            detailed_logger.info(actual)
            ignored_field_names = [field.name for field in ignored_fields.get(stream_name, [])]
            self.compare_records(
                stream_name=stream_name,
                actual=actual,
                expected=expected,
                extra_fields=flags.extra_fields,
                exact_order=flags.exact_order,
                extra_records=flags.extra_records,
                ignored_fields=ignored_field_names,
                detailed_logger=detailed_logger,
            )

    @pytest.fixture(name="should_validate_schema")
    def should_validate_schema_fixture(self, inputs: BasicReadTestConfig, test_strictness_level: Config.TestStrictnessLevel):
        if not inputs.validate_schema and test_strictness_level is Config.TestStrictnessLevel.high:
            pytest.fail("High strictness level error: validate_schema must be set to true in the basic read test configuration.")
        else:
            return inputs.validate_schema

    @pytest.fixture(name="should_fail_on_extra_columns")
    def should_fail_on_extra_columns_fixture(self, inputs: BasicReadTestConfig):
        # TODO (Ella): enforce this param once all connectors are passing
        return inputs.fail_on_extra_columns

    @pytest.fixture(name="should_validate_data_points")
    def should_validate_data_points_fixture(self, inputs: BasicReadTestConfig) -> Boolean:
        # TODO: we might want to enforce this when Config.TestStrictnessLevel.high
        return inputs.validate_data_points

    @pytest.fixture(name="configured_catalog")
    def configured_catalog_fixture(
        self,
        test_strictness_level: Config.TestStrictnessLevel,
        configured_catalog_path: Optional[str],
        discovered_catalog: MutableMapping[str, AirbyteStream],
        empty_streams: Set[EmptyStreamConfiguration],
    ) -> ConfiguredAirbyteCatalog:
        """Build a configured catalog for basic read only.
        We discard the use of custom configured catalog if:
        - No custom configured catalog is declared with configured_catalog_path.
        - We are in high test strictness level.
        When a custom configured catalog is discarded we use the discovered catalog from which we remove the declared empty streams.
        We use a custom configured catalog if a configured_catalog_path is declared and we are not in high test strictness level.
        Args:
            test_strictness_level (Config.TestStrictnessLevel): The current test strictness level according to the global test configuration.
            configured_catalog_path (Optional[str]): Path to a JSON file containing a custom configured catalog.
            discovered_catalog (MutableMapping[str, AirbyteStream]): The discovered catalog.
            empty_streams (Set[EmptyStreamConfiguration]): The empty streams declared in the test configuration.

        Returns:
            ConfiguredAirbyteCatalog: the configured Airbyte catalog.
        """
        if test_strictness_level is Config.TestStrictnessLevel.high or not configured_catalog_path:
            if configured_catalog_path:
                pytest.fail(
                    "High strictness level error: you can't set a custom configured catalog on the basic read test when strictness level is high."
                )
            return build_configured_catalog_from_discovered_catalog_and_empty_streams(discovered_catalog, empty_streams)
        else:
            return build_configured_catalog_from_custom_catalog(configured_catalog_path, discovered_catalog)

    _file_types: Set[str] = set()

    async def test_read(
        self,
        connector_config: SecretDict,
        configured_catalog: ConfiguredAirbyteCatalog,
        expect_records_config: ExpectedRecordsConfig,
        should_validate_schema: Boolean,
        should_validate_data_points: Boolean,
        should_fail_on_extra_columns: Boolean,
        empty_streams: Set[EmptyStreamConfiguration],
        ignored_fields: Optional[Mapping[str, List[IgnoredFieldsConfiguration]]],
        expected_records_by_stream: MutableMapping[str, List[MutableMapping]],
        docker_runner: ConnectorRunner,
        detailed_logger: Logger,
        certified_file_based_connector: bool,
    ):
        output = await docker_runner.call_read(connector_config, configured_catalog)
        records = [message.record for message in filter_output(output, Type.RECORD)]

        if certified_file_based_connector:
            self._file_types.update(self._get_actual_file_types(records))

        assert records, "At least one record should be read using provided catalog"

        if should_validate_schema:
            self._validate_schema(
                records=records, configured_catalog=configured_catalog, fail_on_extra_columns=should_fail_on_extra_columns
            )

        self._validate_empty_streams(records=records, configured_catalog=configured_catalog, allowed_empty_streams=empty_streams)
        for pks, record in primary_keys_for_records(streams=configured_catalog.streams, records=records):
            for pk_path, pk_value in pks.items():
                assert (
                    pk_value is not None
                ), f"Primary key subkeys {repr(pk_path)} have null values or not present in {record.stream} stream records."

        # TODO: remove this condition after https://github.com/airbytehq/airbyte/issues/8312 is done
        if should_validate_data_points:
            self._validate_field_appears_at_least_once(records=records, configured_catalog=configured_catalog)

        if expected_records_by_stream:
            self._validate_expected_records(
                records=records,
                expected_records_by_stream=expected_records_by_stream,
                flags=expect_records_config,
                ignored_fields=ignored_fields,
                detailed_logger=detailed_logger,
            )

    async def test_airbyte_trace_message_on_failure(self, connector_config, inputs: BasicReadTestConfig, docker_runner: ConnectorRunner):
        if not inputs.expect_trace_message_on_failure:
            pytest.skip("Skipping `test_airbyte_trace_message_on_failure` because `inputs.expect_trace_message_on_failure=False`")
            return

        invalid_configured_catalog = ConfiguredAirbyteCatalog(
            streams=[
                # create ConfiguredAirbyteStream without validation
                ConfiguredAirbyteStream.construct(
                    stream=AirbyteStream(
                        name="__AIRBYTE__stream_that_does_not_exist",
                        json_schema={"type": "object", "properties": {"f1": {"type": "string"}}},
                        supported_sync_modes=[SyncMode.full_refresh],
                    ),
                    sync_mode="INVALID",
                    destination_sync_mode="INVALID",
                )
            ]
        )

        output = await docker_runner.call_read(connector_config, invalid_configured_catalog, raise_container_error=False)
        trace_messages = filter_output(output, Type.TRACE)
        error_trace_messages = list(filter(lambda m: m.trace.type == TraceType.ERROR, trace_messages))

        assert len(error_trace_messages) >= 1, "Connector should emit at least one error trace message"

    @staticmethod
    def remove_extra_fields(record: Any, spec: Any) -> Any:
        """Remove keys from record that spec doesn't have, works recursively"""
        if not isinstance(spec, Mapping):
            return record

        assert isinstance(record, Mapping), "Record or part of it is not a dictionary, but expected record is."
        result = {}

        for k, v in spec.items():
            assert k in record, "Record or part of it doesn't have attribute that has expected record."
            result[k] = TestBasicRead.remove_extra_fields(record[k], v)

        return result

    @staticmethod
    def compare_records(
        stream_name: str,
        actual: List[Mapping[str, Any]],
        expected: List[Mapping[str, Any]],
        extra_fields: bool,
        exact_order: bool,
        extra_records: bool,
        ignored_fields: List[str],
        detailed_logger: Logger,
    ):
        """Compare records using combination of restrictions"""
        if exact_order:
            if ignored_fields:
                for item in actual:
                    delete_fields(item, ignored_fields)
                for item in expected:
                    delete_fields(item, ignored_fields)

            cleaned_actual = []
            if extra_fields:
                for r1, r2 in zip(expected, actual):
                    if r1 and r2:
                        cleaned_actual.append(TestBasicRead.remove_extra_fields(r2, r1))
                    else:
                        break

            cleaned_actual = cleaned_actual or actual
            complete_diff = "\n".join(
                diff_dicts(cleaned_actual if not extra_records else cleaned_actual[: len(expected)], expected, use_markup=False)
            )
            for r1, r2 in zip(expected, cleaned_actual):
                if r1 is None:
                    assert extra_records, f"Stream {stream_name}: There are more records than expected, but extra_records is off"
                    break

                # to avoid printing the diff twice, we avoid the == operator here (see plugin.pytest_assertrepr_compare)
                equals = r1 == r2
                assert equals, f"Stream {stream_name}: Mismatch of record order or values\nDiff actual vs expected:{complete_diff}"
        else:
            _make_hashable = functools.partial(make_hashable, exclude_fields=ignored_fields) if ignored_fields else make_hashable
            expected = set(map(_make_hashable, expected))
            actual = set(map(_make_hashable, actual))
            missing_expected = set(expected) - set(actual)

            if missing_expected:
                extra = set(actual) - set(expected)
                msg = f"Stream {stream_name}: All expected records must be produced"
                detailed_logger.info(msg)
                detailed_logger.info("missing:")
                detailed_logger.log_json_list(sorted(missing_expected, key=lambda record: str(record.get("ID", "0"))))
                detailed_logger.info("expected:")
                detailed_logger.log_json_list(sorted(expected, key=lambda record: str(record.get("ID", "0"))))
                detailed_logger.info("actual:")
                detailed_logger.log_json_list(sorted(actual, key=lambda record: str(record.get("ID", "0"))))
                detailed_logger.info("extra:")
                detailed_logger.log_json_list(sorted(extra, key=lambda record: str(record.get("ID", "0"))))
                pytest.fail(msg)

            if not extra_records:
                extra_actual = set(actual) - set(expected)
                if extra_actual:
                    msg = f"Stream {stream_name}: There are more records than expected, but extra_records is off"
                    detailed_logger.info(msg)
                    detailed_logger.log_json_list(extra_actual)
                    pytest.fail(msg)

    @staticmethod
    def group_by_stream(records: List[AirbyteRecordMessage]) -> MutableMapping[str, List[MutableMapping]]:
        """Group records by a source stream"""
        result = defaultdict(list)
        for record in records:
            result[record.stream].append(record.data)

        return result

    @pytest.fixture(name="certified_file_based_connector")
    def is_certified_file_based_connector(self, connector_metadata: Dict[str, Any]) -> bool:
        metadata = connector_metadata.get("data", {})

        # connector subtype is specified in data.connectorSubtype field
        file_based_connector = metadata.get("connectorSubtype") == "file"
        # a certified connector has ab_internal.ql value >= 400
        certified_connector = metadata.get("ab_internal", {}).get("ql", 0) >= 400

        return file_based_connector and certified_connector

    @staticmethod
    def _get_file_extension(file_name: str) -> str:
        _, file_extension = splitext(file_name)
        return file_extension.casefold()

    def _get_actual_file_types(self, records: List[AirbyteRecordMessage]) -> Set[str]:
        return {self._get_file_extension(record.data.get("_ab_source_file_url", "")) for record in records}

    @staticmethod
    def _get_unsupported_file_types(config: List[UnsupportedFileTypeConfig]) -> Set[str]:
        return {t.extension.casefold() for t in config}

    async def test_all_supported_file_types_present(self, certified_file_based_connector: bool, inputs: BasicReadTestConfig):
        if not certified_file_based_connector or inputs.file_types.skip_test:
            reason = (
                "Skipping the test for supported file types"
                f"{' as it is only applicable for certified file-based connectors' if not certified_file_based_connector else ''}."
            )
            pytest.skip(reason)

        structured_types = {".avro", ".csv", ".jsonl", ".parquet"}
        unstructured_types = {".pdf", ".doc", ".docx", ".ppt", ".pptx", ".md"}

        if inputs.file_types.unsupported_types:
            unsupported_file_types = self._get_unsupported_file_types(inputs.file_types.unsupported_types)
            structured_types.difference_update(unsupported_file_types)
            unstructured_types.difference_update(unsupported_file_types)

        missing_structured_types = structured_types - self._file_types
        missing_unstructured_types = unstructured_types - self._file_types

        # all structured and at least one of unstructured supported file types should be present
        assert not missing_structured_types and len(missing_unstructured_types) != len(unstructured_types), (
            f"Please make sure you added files with the following supported structured types {missing_structured_types} "
            f"and at least one with unstructured type {unstructured_types} to the test account "
            "or add them to the `file_types -> unsupported_types` list in config."
        )


@pytest.mark.default_timeout(TEN_MINUTES)
class TestConnectorAttributes(BaseTest):
    # Overide from BaseTest!
    # Used so that this is not part of the mandatory high strictness test suite yet
    MANDATORY_FOR_TEST_STRICTNESS_LEVELS = []

    @pytest.fixture(name="operational_certification_test")
    async def operational_certification_test_fixture(self, connector_metadata: dict) -> bool:
        """
        Fixture that is used to skip a test that is reserved only for connectors that are supposed to be tested
        against operational certification criteria
        """

        if connector_metadata.get("data", {}).get("ab_internal", {}).get("ql") < 400:
            pytest.skip("Skipping operational connector certification test for uncertified connector")
        return True

    @pytest.fixture(name="streams_without_primary_key")
    def streams_without_primary_key_fixture(self, inputs: ConnectorAttributesConfig) -> List[NoPrimaryKeyConfiguration]:
        return inputs.streams_without_primary_key or []

    async def test_streams_define_primary_key(
        self, operational_certification_test, streams_without_primary_key, connector_config, docker_runner: ConnectorRunner
    ) -> None:
        output = await docker_runner.call_discover(config=connector_config)
        catalog_messages = filter_output(output, Type.CATALOG)
        streams = catalog_messages[0].catalog.streams
        discovered_streams_without_primary_key = {stream.name for stream in streams if not stream.source_defined_primary_key}
        missing_primary_keys = discovered_streams_without_primary_key - {stream.name for stream in streams_without_primary_key}

        quoted_missing_primary_keys = {f"'{primary_key}'" for primary_key in missing_primary_keys}
        assert not missing_primary_keys, f"The following streams {', '.join(quoted_missing_primary_keys)} do not define a primary_key"

    @pytest.fixture(name="allowed_hosts_test")
    def allowed_hosts_fixture_test(self, inputs: ConnectorAttributesConfig) -> bool:
        allowed_hosts = inputs.allowed_hosts
        bypass_reason = allowed_hosts.bypass_reason if allowed_hosts else None
        if bypass_reason:
            pytest.skip(f"Skipping `metadata.allowedHosts` checks. Reason: {bypass_reason}")
        return True

    async def test_certified_connector_has_allowed_hosts(
        self, operational_certification_test, allowed_hosts_test, connector_metadata: dict
    ) -> None:
        """
        Checks whether or not the connector has `allowedHosts` and it's components defined in `metadata.yaml`.
        Suitable for certified connectors starting `ql` >= 400.

        Arguments:
            :: operational_certification_test -- pytest.fixure defines the connector is suitable for this test or not.
            :: connector_metadata -- `metadata.yaml` file content
        """
        metadata = connector_metadata.get("data", {})

        has_allowed_hosts_property = "allowedHosts" in metadata.keys()
        assert has_allowed_hosts_property, f"The `allowedHosts` property is missing in `metadata.data` for `metadata.yaml`."

        allowed_hosts = metadata.get("allowedHosts", {})
        has_hosts_property = "hosts" in allowed_hosts.keys() if allowed_hosts else False
        assert has_hosts_property, f"The `hosts` property is missing in `metadata.data.allowedHosts` for `metadata.yaml`."

        hosts = allowed_hosts.get("hosts", [])
        has_assigned_hosts = len(hosts) > 0 if hosts else False
        assert (
            has_assigned_hosts
        ), f"The `hosts` empty list is not allowed for `metadata.data.allowedHosts` for certified connectors. Please add `hosts` or define the `allowed_hosts.bypass_reason` in `acceptance-test-config.yaml`."

    @pytest.fixture(name="suggested_streams_test")
    def suggested_streams_fixture_test(self, inputs: ConnectorAttributesConfig) -> bool:
        suggested_streams = inputs.suggested_streams
        bypass_reason = suggested_streams.bypass_reason if suggested_streams else None
        if bypass_reason:
            pytest.skip(f"Skipping `metadata.suggestedStreams` checks. Reason: {bypass_reason}")
        return True

    async def test_certified_connector_has_suggested_streams(
        self, operational_certification_test, suggested_streams_test, connector_metadata: dict
    ) -> None:
        """
        Checks whether or not the connector has `suggestedStreams` and it's components defined in `metadata.yaml`.
        Suitable for certified connectors starting `ql` >= 400.

        Arguments:
            :: operational_certification_test -- pytest.fixure defines the connector is suitable for this test or not.
            :: connector_metadata -- `metadata.yaml` file content
        """

        metadata = connector_metadata.get("data", {})

        has_suggested_streams_property = "suggestedStreams" in metadata.keys()
        assert has_suggested_streams_property, f"The `suggestedStreams` property is missing in `metadata.data` for `metadata.yaml`."

        suggested_streams = metadata.get("suggestedStreams", {})
        has_streams_property = "streams" in suggested_streams.keys() if suggested_streams else False
        assert has_streams_property, f"The `streams` property is missing in `metadata.data.suggestedStreams` for `metadata.yaml`."

        streams = suggested_streams.get("streams", [])
        has_assigned_suggested_streams = len(streams) > 0 if streams else False
        assert (
            has_assigned_suggested_streams
        ), f"The `streams` empty list is not allowed for `metadata.data.suggestedStreams` for certified connectors."<|MERGE_RESOLUTION|>--- conflicted
+++ resolved
@@ -539,11 +539,8 @@
         advanced_auth = actual_connector_spec.advanced_auth
         if not advanced_auth:
             pytest.skip("Source does not have OAuth method.")
-<<<<<<< HEAD
-=======
         if not advanced_auth.predicate_key:
             pytest.skip("Advanced Auth object does not have predicate_key, only one option to authenticate.")
->>>>>>> 9222a2e8
 
         spec_schema = actual_connector_spec.connectionSpecification
         credentials = advanced_auth.predicate_key[0]
