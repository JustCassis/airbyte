plugins {
    id 'application'
    id 'airbyte-docker'
    id 'airbyte-integration-test-java'
}

application {
    mainClass = 'io.airbyte.integrations.destination.bigquery.BigQueryDestination'
    applicationDefaultJvmArgs = ['-XX:+ExitOnOutOfMemoryError', '-XX:MaxRAMPercentage=75.0']
}

dependencies {
<<<<<<< HEAD
    implementation "io.airbyte:airbyte-cdk:0.0.1"
=======
    implementation 'io.airbyte:airbyte-cdk:0.0.1'
>>>>>>> fbc441ab

    implementation 'com.google.cloud:google-cloud-bigquery:2.27.0'
    implementation 'org.apache.commons:commons-lang3:3.11'
    implementation 'org.apache.commons:commons-csv:1.4'
    implementation 'org.apache.commons:commons-text:1.10.0'
    implementation group: 'org.apache.parquet', name: 'parquet-avro', version: '1.12.0'

    implementation group: 'com.google.cloud', name: 'google-cloud-storage', version: '2.4.5'
    implementation group: 'com.codepoetics', name: 'protonpack', version: '1.13'

    implementation project(':airbyte-config-oss:config-models-oss')
    implementation project(':airbyte-integrations:bases:base-java')
    implementation libs.airbyte.protocol
    implementation project(':airbyte-integrations:bases:base-java-s3')
    implementation project(':airbyte-integrations:bases:base-typing-deduping')
    implementation project(':airbyte-integrations:connectors:destination-gcs')
    implementation ('com.github.airbytehq:json-avro-converter:1.1.0') { exclude group: 'ch.qos.logback', module: 'logback-classic'}

    testImplementation project(':airbyte-integrations:bases:standard-destination-test')
    integrationTestJavaImplementation project(':airbyte-integrations:bases:base-typing-deduping-test')

    integrationTestJavaImplementation project(':airbyte-integrations:bases:standard-destination-test')
    integrationTestJavaImplementation project(':airbyte-integrations:connectors:destination-bigquery')
    integrationTestJavaImplementation project(':airbyte-db:db-lib')

    implementation files(project(':airbyte-integrations:bases:base-java').airbyteDocker.outputs)
}

configurations.all {
  resolutionStrategy {
    // at time of writing: deps.toml declares google-cloud-storage 2.17.2
    // which pulls in google-api-client:2.2.0
    // which conflicts with google-cloud-bigquery, which requires google-api-client:1.x
    // google-cloud-storage is OK with downgrading to anything >=1.31.1.
    force 'com.google.api-client:google-api-client:1.31.5'
  }
}<|MERGE_RESOLUTION|>--- conflicted
+++ resolved
@@ -10,11 +10,7 @@
 }
 
 dependencies {
-<<<<<<< HEAD
-    implementation "io.airbyte:airbyte-cdk:0.0.1"
-=======
     implementation 'io.airbyte:airbyte-cdk:0.0.1'
->>>>>>> fbc441ab
 
     implementation 'com.google.cloud:google-cloud-bigquery:2.27.0'
     implementation 'org.apache.commons:commons-lang3:3.11'
