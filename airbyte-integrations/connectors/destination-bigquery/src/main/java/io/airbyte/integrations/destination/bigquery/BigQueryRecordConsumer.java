/*
 * Copyright (c) 2023 Airbyte, Inc., all rights reserved.
 */

package io.airbyte.integrations.destination.bigquery;

import com.google.cloud.bigquery.BigQuery;
import com.google.cloud.bigquery.TableDefinition;
import com.google.cloud.bigquery.TableId;
import io.airbyte.commons.string.Strings;
import io.airbyte.integrations.base.AirbyteMessageConsumer;
import io.airbyte.integrations.base.FailureTrackingAirbyteMessageConsumer;
import io.airbyte.integrations.base.TypingAndDedupingFlag;
import io.airbyte.integrations.base.destination.typing_deduping.CatalogParser.ParsedCatalog;
import io.airbyte.integrations.base.destination.typing_deduping.CatalogParser.StreamConfig;
import io.airbyte.integrations.base.destination.typing_deduping.SqlGenerator.StreamId;
import io.airbyte.integrations.destination.bigquery.formatter.DefaultBigQueryRecordFormatter;
import io.airbyte.integrations.destination.bigquery.typing_deduping.BigQueryDestinationHandler;
import io.airbyte.integrations.destination.bigquery.typing_deduping.BigQuerySqlGenerator;
import io.airbyte.integrations.base.destination.typing_deduping.TypeAndDedupeOperationValve;
import io.airbyte.integrations.destination.bigquery.uploader.AbstractBigQueryUploader;
import io.airbyte.protocol.models.v0.AirbyteMessage;
import io.airbyte.protocol.models.v0.AirbyteMessage.Type;
import io.airbyte.protocol.models.v0.AirbyteStreamNameNamespacePair;
import io.airbyte.protocol.models.v0.DestinationSyncMode;
import java.math.BigInteger;
import java.util.ArrayList;
import java.util.HashMap;
import java.util.List;
import java.util.Map;
import java.util.Optional;
import java.util.function.Consumer;
import org.apache.commons.lang3.StringUtils;
import org.slf4j.Logger;
import org.slf4j.LoggerFactory;

/**
 * Record Consumer used for STANDARD INSERTS
 */
public class BigQueryRecordConsumer extends FailureTrackingAirbyteMessageConsumer implements AirbyteMessageConsumer {

  public static final String OVERWRITE_TABLE_SUFFIX = "_airbyte_tmp";

  private static final Logger LOGGER = LoggerFactory.getLogger(BigQueryRecordConsumer.class);

  private final BigQuery bigquery;
  private final Map<AirbyteStreamNameNamespacePair, AbstractBigQueryUploader<?>> uploaderMap;
  private final Consumer<AirbyteMessage> outputRecordCollector;
  private final String defaultDatasetId;
  private final BigQuerySqlGenerator sqlGenerator;
  private final BigQueryDestinationHandler destinationHandler;
  private AirbyteMessage lastStateMessage = null;

  private final TypeAndDedupeOperationValve streamTDValve = new TypeAndDedupeOperationValve();
  private final ParsedCatalog catalog;
  private final boolean use1s1t;
  private final Map<StreamId, String> overwriteStreamsWithTmpTable;

  public BigQueryRecordConsumer(final BigQuery bigquery,
                                final Map<AirbyteStreamNameNamespacePair, AbstractBigQueryUploader<?>> uploaderMap,
                                final Consumer<AirbyteMessage> outputRecordCollector,
                                final String defaultDatasetId,
                                final BigQuerySqlGenerator sqlGenerator,
                                final BigQueryDestinationHandler destinationHandler,
                                final ParsedCatalog catalog) {
    this.bigquery = bigquery;
    this.uploaderMap = uploaderMap;
    this.outputRecordCollector = outputRecordCollector;
    this.defaultDatasetId = defaultDatasetId;
    this.sqlGenerator = sqlGenerator;
    this.destinationHandler = destinationHandler;
    this.catalog = catalog;
    this.overwriteStreamsWithTmpTable = new HashMap<>();

    this.use1s1t = TypingAndDedupingFlag.isDestinationV2();

    LOGGER.info("Got parsed catalog {}", catalog);
    LOGGER.info("Got canonical stream IDs {}", uploaderMap.keySet());
  }

  @Override
  protected void startTracked() throws InterruptedException {
    // todo (cgardens) - move contents of #write into this method.

    if (use1s1t) {
      // TODO extract common logic with GCS record consumer + extract into a higher level class
      // For each stream, make sure that its corresponding final table exists.
<<<<<<< HEAD
      for (StreamConfig stream : catalog.streams()) {
=======
      for (final StreamConfig stream : catalog.streams()) {
>>>>>>> aa7b0294
        final Optional<TableDefinition> existingTable = destinationHandler.findExistingTable(stream.id());
        if (existingTable.isEmpty()) {
          destinationHandler.execute(sqlGenerator.createTable(stream, ""));
          if (stream.destinationSyncMode() == DestinationSyncMode.OVERWRITE) {
            // We're creating this table for the first time. Write directly into it.
            overwriteStreamsWithTmpTable.put(stream.id(), "");
          }
        } else {
          destinationHandler.execute(sqlGenerator.alterTable(stream, existingTable.get()));
          if (stream.destinationSyncMode() == DestinationSyncMode.OVERWRITE) {
            final BigInteger rowsInFinalTable = bigquery.getTable(TableId.of(stream.id().finalNamespace(), stream.id().finalName())).getNumRows();
            if (new BigInteger("0").equals(rowsInFinalTable)) {
              // The table already exists but is empty. We'll load data incrementally.
              // (this might be because the user ran a reset, which creates an empty table)
              overwriteStreamsWithTmpTable.put(stream.id(), "");
            } else {
              // We're working with an existing table. Write into a tmp table. We'll overwrite the table at the
              // end of the sync.
              overwriteStreamsWithTmpTable.put(stream.id(), OVERWRITE_TABLE_SUFFIX);
            }
          }
        }
      }

      // For streams in overwrite mode, truncate the raw table and create a tmp table.
<<<<<<< HEAD
      // non-1s1t syncs actually overwrite the raw table at the end of of the sync, wo we only do this in
      // 1s1t mode.
      for (StreamConfig stream : catalog.streams()) {
=======
      // non-1s1t syncs actually overwrite the raw table at the end of the sync, so we only do this in
      // 1s1t mode.
      for (final StreamConfig stream : catalog.streams()) {
>>>>>>> aa7b0294
        LOGGER.info("Stream {} has sync mode {}", stream.id(), stream.destinationSyncMode());
        final String suffix = overwriteStreamsWithTmpTable.get(stream.id());
        if (stream.destinationSyncMode() == DestinationSyncMode.OVERWRITE && suffix != null && !suffix.isEmpty()) {
          // drop+recreate the raw table
          final TableId rawTableId = TableId.of(stream.id().rawNamespace(), stream.id().rawName());
          bigquery.delete(rawTableId);
          BigQueryUtils.createPartitionedTableIfNotExists(bigquery, rawTableId, DefaultBigQueryRecordFormatter.SCHEMA_V2);

          // create the tmp final table
          destinationHandler.execute(sqlGenerator.createTable(stream, suffix));
        }
      }
<<<<<<< HEAD
=======

      uploaderMap.forEach((streamId, uploader) -> {
        uploader.createRawTable();
      });
>>>>>>> aa7b0294
    }
  }

  /**
   * Processes STATE and RECORD {@link AirbyteMessage} with all else logged as unexpected
   *
   * <li>For STATE messages emit messages back to the platform</li>
   * <li>For RECORD messages upload message to associated Airbyte Stream. This means that RECORDS will
   * be associated with their respective streams when more than one record exists</li>
   *
   * @param message {@link AirbyteMessage} to be processed
   */
  @Override
  public void acceptTracked(final AirbyteMessage message) throws InterruptedException {
    if (message.getType() == Type.STATE) {
      lastStateMessage = message;
      outputRecordCollector.accept(message);
    } else if (message.getType() == Type.RECORD) {
      if (StringUtils.isEmpty(message.getRecord().getNamespace())) {
        message.getRecord().setNamespace(defaultDatasetId);
      }
      processRecord(message);
    } else {
      LOGGER.warn("Unexpected message: {}", message.getType());
    }
  }

  /**
   * Processes {@link io.airbyte.protocol.models.AirbyteRecordMessage} by writing Airbyte stream data
   * to Big Query Writer
   *
   * @param message record to be written
   */
  private void processRecord(final AirbyteMessage message) throws InterruptedException {
    final var streamId = AirbyteStreamNameNamespacePair.fromRecordMessage(message.getRecord());
    uploaderMap.get(streamId).upload(message);
    if (!streamTDValve.containsKey(streamId)) {
      streamTDValve.addStream(streamId);
    } else if (streamTDValve.readyToTypeAndDedupeWithAdditionalRecord(streamId)) {
      doTypingAndDeduping(catalog.getStream(streamId.getNamespace(), streamId.getName()));
      streamTDValve.updateTimeAndIncreaseInterval(streamId);
    }
  }

  @Override
  public void close(final boolean hasFailed) {
    LOGGER.info("Started closing all connections");
    final List<Exception> exceptionsThrown = new ArrayList<>();
    uploaderMap.forEach((streamId, uploader) -> {
      try {
        uploader.close(hasFailed, outputRecordCollector, lastStateMessage);
        if (use1s1t) {
          LOGGER.info("Attempting typing and deduping for {}", streamId);
          final StreamConfig streamConfig = catalog.getStream(streamId.getNamespace(), streamId.getName());
          doTypingAndDeduping(streamConfig);
          if (streamConfig.destinationSyncMode() == DestinationSyncMode.OVERWRITE) {
            LOGGER.info("Overwriting final table with tmp table");
            // We're at the end of the sync. Move the tmp table to the final table.
            final Optional<String> overwriteFinalTable =
                sqlGenerator.overwriteFinalTable(overwriteStreamsWithTmpTable.get(streamConfig.id()), streamConfig);
            if (overwriteFinalTable.isPresent()) {
              destinationHandler.execute(overwriteFinalTable.get());
            }
          }
        }
      } catch (final Exception e) {
        exceptionsThrown.add(e);
        LOGGER.error("Exception while closing uploader {}", uploader, e);
      }
    });
    if (!exceptionsThrown.isEmpty()) {
      throw new RuntimeException(String.format("Exceptions thrown while closing consumer: %s", Strings.join(exceptionsThrown, "\n")));
    }
  }

  private void doTypingAndDeduping(final StreamConfig stream) throws InterruptedException {
    if (use1s1t) {
<<<<<<< HEAD
      String suffix;
=======
      final String suffix;
>>>>>>> aa7b0294
      suffix = overwriteStreamsWithTmpTable.getOrDefault(stream.id(), "");
      final String sql = sqlGenerator.updateTable(suffix, stream);
      destinationHandler.execute(sql);
    }
  }

}<|MERGE_RESOLUTION|>--- conflicted
+++ resolved
@@ -85,11 +85,7 @@
     if (use1s1t) {
       // TODO extract common logic with GCS record consumer + extract into a higher level class
       // For each stream, make sure that its corresponding final table exists.
-<<<<<<< HEAD
-      for (StreamConfig stream : catalog.streams()) {
-=======
       for (final StreamConfig stream : catalog.streams()) {
->>>>>>> aa7b0294
         final Optional<TableDefinition> existingTable = destinationHandler.findExistingTable(stream.id());
         if (existingTable.isEmpty()) {
           destinationHandler.execute(sqlGenerator.createTable(stream, ""));
@@ -115,15 +111,9 @@
       }
 
       // For streams in overwrite mode, truncate the raw table and create a tmp table.
-<<<<<<< HEAD
-      // non-1s1t syncs actually overwrite the raw table at the end of of the sync, wo we only do this in
-      // 1s1t mode.
-      for (StreamConfig stream : catalog.streams()) {
-=======
       // non-1s1t syncs actually overwrite the raw table at the end of the sync, so we only do this in
       // 1s1t mode.
       for (final StreamConfig stream : catalog.streams()) {
->>>>>>> aa7b0294
         LOGGER.info("Stream {} has sync mode {}", stream.id(), stream.destinationSyncMode());
         final String suffix = overwriteStreamsWithTmpTable.get(stream.id());
         if (stream.destinationSyncMode() == DestinationSyncMode.OVERWRITE && suffix != null && !suffix.isEmpty()) {
@@ -136,13 +126,10 @@
           destinationHandler.execute(sqlGenerator.createTable(stream, suffix));
         }
       }
-<<<<<<< HEAD
-=======
 
       uploaderMap.forEach((streamId, uploader) -> {
         uploader.createRawTable();
       });
->>>>>>> aa7b0294
     }
   }
 
@@ -220,11 +207,7 @@
 
   private void doTypingAndDeduping(final StreamConfig stream) throws InterruptedException {
     if (use1s1t) {
-<<<<<<< HEAD
-      String suffix;
-=======
       final String suffix;
->>>>>>> aa7b0294
       suffix = overwriteStreamsWithTmpTable.getOrDefault(stream.id(), "");
       final String sql = sqlGenerator.updateTable(suffix, stream);
       destinationHandler.execute(sql);
