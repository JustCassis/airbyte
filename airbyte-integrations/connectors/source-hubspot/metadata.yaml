data:
  ab_internal:
    ql: 400
    sl: 300
  allowedHosts:
    hosts:
      - api.hubapi.com
  connectorBuildOptions:
    baseImage: docker.io/airbyte/python-connector-base:1.2.0@sha256:c22a9d97464b69d6ef01898edf3f8612dc11614f05a84984451dde195f337db9
  connectorSubtype: api
  connectorType: source
  definitionId: 36c891d9-4bd9-43ac-bad2-10e12756272c
<<<<<<< HEAD
  dockerImageTag: 2.1.0
=======
  dockerImageTag: 3.0.0
>>>>>>> 696876b5
  dockerRepository: airbyte/source-hubspot
  documentationUrl: https://docs.airbyte.com/integrations/sources/hubspot
  githubIssueLabel: source-hubspot
  icon: hubspot.svg
  license: ELv2
  name: HubSpot
  remoteRegistries:
    pypi:
      enabled: true
      packageName: airbyte-source-hubspot
  registries:
    cloud:
      enabled: true
    oss:
      enabled: true
  releaseStage: generally_available
  releases:
    breakingChanges:
      2.0.0:
        message: >-
          This version eliminates the Property History stream in favor of creating 3 different streams, Contacts, Companies, and Deals, which can now all fetch their property history.
          It will affect only users who use Property History stream, who will need to fix schema conflicts and sync Contacts Property History stream instead of Property History.
        upgradeDeadline: 2024-01-15
      3.0.0:
        message: >-
          This update brings extended schema with data type changes for the Marketing Emails stream.
          Users will need to refresh it and reset this stream after upgrading.
        upgradeDeadline: 2024-02-12
        scopedImpact:
          - scopeType: stream
            impactedScopes: ["marketing_emails"]
  suggestedStreams:
    streams:
      - contacts
      - companies
      - deals
  supportLevel: certified
  tags:
    - language:python
metadataSpecVersion: "1.0"<|MERGE_RESOLUTION|>--- conflicted
+++ resolved
@@ -10,11 +10,7 @@
   connectorSubtype: api
   connectorType: source
   definitionId: 36c891d9-4bd9-43ac-bad2-10e12756272c
-<<<<<<< HEAD
-  dockerImageTag: 2.1.0
-=======
-  dockerImageTag: 3.0.0
->>>>>>> 696876b5
+  dockerImageTag: 3.1.0
   dockerRepository: airbyte/source-hubspot
   documentationUrl: https://docs.airbyte.com/integrations/sources/hubspot
   githubIssueLabel: source-hubspot
