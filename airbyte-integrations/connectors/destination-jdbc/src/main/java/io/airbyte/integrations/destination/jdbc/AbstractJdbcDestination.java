--- conflicted
+++ resolved
@@ -102,19 +102,11 @@
       sqlOps.createSchemaIfNotExists(database, outputSchema);
       sqlOps.createTableIfNotExists(database, outputSchema, outputTableName);
       sqlOps.dropTableIfExists(database, outputSchema, outputTableName);
-<<<<<<< HEAD
-    } catch (SQLException ex) {
-      SQLException sqlException = (SQLException) ex.getCause();
-      throw new ConnectionErrorException(sqlException.getSQLState(), ex.getMessage());
-    } catch (Exception ex) {
-      throw new Exception(ex);
-=======
     } catch (SQLException e) {
       SQLException sqlException = (SQLException) e.getCause();
       throw new ConnectionErrorException(sqlException.getSQLState(), e.getMessage());
     } catch (Exception e) {
       throw new Exception(e);
->>>>>>> 2734c63a
     }
   }
 
