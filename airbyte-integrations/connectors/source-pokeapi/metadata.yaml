--- conflicted
+++ resolved
@@ -25,10 +25,5 @@
       packageName: airbyte-source-pokeapi
   documentationUrl: https://docs.airbyte.com/integrations/sources/pokeapi
   tags:
-<<<<<<< HEAD
-    - language:lowcode
-    - language:python
-=======
     - language:low-code
->>>>>>> ef785c70
 metadataSpecVersion: "1.0"