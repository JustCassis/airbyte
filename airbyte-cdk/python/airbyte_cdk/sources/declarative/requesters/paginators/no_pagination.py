#
# Copyright (c) 2022 Airbyte, Inc., all rights reserved.
#

from typing import Any, List, Mapping, Optional, Union

import requests
from airbyte_cdk.sources.declarative.requesters.paginators.paginator import Paginator


class NoPagination(Paginator):
    def path(self) -> Optional[str]:
        return None

    def request_params(self) -> Mapping[str, Any]:
        return {}

<<<<<<< HEAD
    def request_headers(self) -> Mapping[str, Any]:
=======
    def request_headers(self) -> Mapping[str, str]:
>>>>>>> 3987c726
        return {}

    def request_body_data(self) -> Union[Mapping[str, Any], str]:
        return {}

    def request_body_json(self) -> Mapping[str, Any]:
        return {}

<<<<<<< HEAD
    def next_page_token(self, response: requests.Response, last_records: List[Mapping[str, Any]]) -> Optional[Mapping[str, Any]]:
        return None
=======
    def next_page_token(self, response: requests.Response, last_records: List[Mapping[str, Any]]) -> Mapping[str, Any]:
        return {}
>>>>>>> 3987c726
<|MERGE_RESOLUTION|>--- conflicted
+++ resolved
@@ -15,11 +15,7 @@
     def request_params(self) -> Mapping[str, Any]:
         return {}
 
-<<<<<<< HEAD
-    def request_headers(self) -> Mapping[str, Any]:
-=======
     def request_headers(self) -> Mapping[str, str]:
->>>>>>> 3987c726
         return {}
 
     def request_body_data(self) -> Union[Mapping[str, Any], str]:
@@ -28,10 +24,5 @@
     def request_body_json(self) -> Mapping[str, Any]:
         return {}
 
-<<<<<<< HEAD
-    def next_page_token(self, response: requests.Response, last_records: List[Mapping[str, Any]]) -> Optional[Mapping[str, Any]]:
-        return None
-=======
     def next_page_token(self, response: requests.Response, last_records: List[Mapping[str, Any]]) -> Mapping[str, Any]:
-        return {}
->>>>>>> 3987c726
+        return {}