#
# Copyright (c) 2022 Airbyte, Inc., all rights reserved.
#

from typing import Any, List, Mapping, Optional, Union

import requests
from airbyte_cdk.sources.declarative.requesters.paginators.paginator import Paginator


class NoPagination(Paginator):
    def path(self) -> Optional[str]:
        return None

    def request_params(self) -> Mapping[str, Any]:
        return {}

    def request_headers(self) -> Mapping[str, Any]:
        return {}

    def request_body_data(self) -> Union[Mapping[str, Any], str]:
        return {}

    def request_body_json(self) -> Mapping[str, Any]:
        return {}

<<<<<<< HEAD
    def next_page_token(self, response: requests.Response, last_records: List[Mapping[str, Any]]) -> Optional[Mapping[str, Any]]:
        return None
=======
    def request_kwargs(self) -> Mapping[str, Any]:
        # Never update kwargs
        return {}

    def next_page_token(self, response: requests.Response, last_records: List[Mapping[str, Any]]) -> Mapping[str, Any]:
        return {}
>>>>>>> b4a2ffb2
<|MERGE_RESOLUTION|>--- conflicted
+++ resolved
@@ -15,7 +15,7 @@
     def request_params(self) -> Mapping[str, Any]:
         return {}
 
-    def request_headers(self) -> Mapping[str, Any]:
+    def request_headers(self) -> Mapping[str, str]:
         return {}
 
     def request_body_data(self) -> Union[Mapping[str, Any], str]:
@@ -24,14 +24,9 @@
     def request_body_json(self) -> Mapping[str, Any]:
         return {}
 
-<<<<<<< HEAD
-    def next_page_token(self, response: requests.Response, last_records: List[Mapping[str, Any]]) -> Optional[Mapping[str, Any]]:
-        return None
-=======
     def request_kwargs(self) -> Mapping[str, Any]:
         # Never update kwargs
         return {}
 
     def next_page_token(self, response: requests.Response, last_records: List[Mapping[str, Any]]) -> Mapping[str, Any]:
-        return {}
->>>>>>> b4a2ffb2
+        return {}