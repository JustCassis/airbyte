apiVersion: kustomize.config.k8s.io/v1beta1
kind: Kustomization

namespace: default

bases:
  - ../../resources

images:
  - name: airbyte/db
    newTag: 0.40.16
  - name: airbyte/bootloader
    newTag: 0.40.16
  - name: airbyte/server
    newTag: 0.40.16
  - name: airbyte/webapp
    newTag: 0.40.16
  - name: airbyte/worker
    newTag: 0.40.16
  - name: temporalio/auto-setup
    newTag: 1.7.0
  - name: airbyte/cron
<<<<<<< HEAD
    newTag: 0.40.15
  - name: airbyte/connector-builder
    newTag: dev
=======
    newTag: 0.40.16
>>>>>>> d6ce20fa

configMapGenerator:
  - name: airbyte-env
    envs:
      - .env

secretGenerator:
  - name: airbyte-secrets
    envs:
      - .secrets<|MERGE_RESOLUTION|>--- conflicted
+++ resolved
@@ -20,13 +20,9 @@
   - name: temporalio/auto-setup
     newTag: 1.7.0
   - name: airbyte/cron
-<<<<<<< HEAD
-    newTag: 0.40.15
+    newTag: 0.40.16
   - name: airbyte/connector-builder
     newTag: dev
-=======
-    newTag: 0.40.16
->>>>>>> d6ce20fa
 
 configMapGenerator:
   - name: airbyte-env
