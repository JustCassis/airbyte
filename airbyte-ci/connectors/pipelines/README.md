--- conflicted
+++ resolved
@@ -379,11 +379,8 @@
 ## Changelog
 | Version | PR                                                        | Description                                                                                               |
 | ------- | --------------------------------------------------------- | --------------------------------------------------------------------------------------------------------- |
-<<<<<<< HEAD
-| 0.4.8   | [#27699](https://github.com/airbytehq/airbyte/pull/29156) | Reduce Gradle tasks reliance to dockerd.                                                                  |
-=======
+| 0.5.1   | [#27699](https://github.com/airbytehq/airbyte/pull/29156) | Reduce Gradle tasks reliance to dockerd.                                                                  |
 | 0.5.0   | [#28000](https://github.com/airbytehq/airbyte/pull/28000) | Run connector acceptance tests with dagger-in-dagger.                                                     |
->>>>>>> 1219e66f
 | 0.4.7   | [#29156](https://github.com/airbytehq/airbyte/pull/29156) | Improve how we check existence of requirement.txt or setup.py file to not raise early pip install errors. |
 | 0.4.6   | [#28729](https://github.com/airbytehq/airbyte/pull/28729) | Use keyword args instead of positional argument for optional  paramater in Dagger's API                   |
 | 0.4.5   | [#29034](https://github.com/airbytehq/airbyte/pull/29034) | Disable Dagger terminal UI when running publish.                                                          |
